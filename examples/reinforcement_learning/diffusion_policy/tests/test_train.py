import os
import sys
import torch
import numpy as np
from tqdm import tqdm

# add parent directory to path
current_dir = os.path.dirname(os.path.abspath(__file__))
parent_dir = os.path.dirname(current_dir)
sys.path.insert(0, parent_dir)

from config import DataConfig, ModelConfig
from train import train_diffusion

def test_training_setup():
    """Test training initialization"""
    print("\nTesting training setup...")
    
    # configs
    data_config = DataConfig(
        dataset_path=os.path.join(parent_dir, "pusht_cchi_v7_replay.zarr"),     # example data provided in readme
        pred_horizon=16,
        obs_horizon=2,
        action_horizon=8,
        state_dim=5,
        action_dim=2
    )
    
    model_config = ModelConfig()
    
    print("Configurations created successfully")
    return data_config, model_config

def test_mini_training(data_config, model_config):
    """Test a few iterations of training"""
    print("\nTesting mini training...")
    
    try:
<<<<<<< HEAD
        # run training for 2 epochs with small batch
=======
        # Set device explicitly with fallback
        device = torch.device("cuda" if torch.cuda.is_available() else "cpu")
        print(f"Using device: {device}")
        
        # Define save directory
        save_dir = os.path.join(current_dir, "test_checkpoints")
        
        # Clean up save directory if it exists
        if os.path.exists(save_dir):
            import shutil
            shutil.rmtree(save_dir)
            print(f"Removed existing directory: {save_dir}")
        
        # Run training
>>>>>>> 2cbc3bb9
        results = train_diffusion(
            data_config=data_config,
            model_config=model_config,
            num_epochs=2,
            batch_size=32,
            device=device,  # Pass device explicitly
            save_dir=save_dir
        )
        
        print("Mini training completed successfully")
        
        # check if all components are returned
        required_keys = ['model', 'obs_encoder', 'obs_projection', 
                        'ema', 'noise_scheduler', 'optimizer', 'stats']
        
        for key in required_keys:
            assert key in results, f"Missing {key} in training results"
        
        print("All model components returned correctly")
        
<<<<<<< HEAD
        # check if checkpoints were saved
        checkpoint_path = os.path.join(current_dir, "test_checkpoints", "diffusion_final.pt")
=======
        # Check if checkpoints were saved
        checkpoint_path = os.path.join(save_dir, "diffusion_final.pt")
>>>>>>> 2cbc3bb9
        assert os.path.exists(checkpoint_path), "Final checkpoint not saved"
        
        print("Checkpoints saved successfully")
        
        return results
    
    except Exception as e:
        print(f"Error in training: {e}")
        import traceback
        traceback.print_exc()
        return None

def test_model_inference(results, model_config):
    """Test if trained model can do inference"""
    print("\nTesting model inference...")
    
    try:
        # get components
        model = results['model']
        obs_encoder = results['obs_encoder']
        obs_projection = results['obs_projection']
        
<<<<<<< HEAD
        # dummy data
=======
        # Determine the device from the model
        device = next(model.parameters()).device
        print(f"Models are on device: {device}")
        
        # Create dummy data and move it to the same device as the models
>>>>>>> 2cbc3bb9
        batch_size = 1
        state = torch.randn(batch_size, 2, 5, device=device)  # [batch, obs_horizon, state_dim]
        
        # runs inference
        with torch.no_grad():
            # 1. Encode observation
            obs_embedding = obs_encoder(state)
            print(f"Observation embedding shape: {obs_embedding.shape}")
            
            # 2. Project observation
            obs_cond = obs_projection(obs_embedding)
            print(f"Observation projection shape: {obs_cond.shape}")
            
            # 3. Prepare for model (just checking shapes)
            pred_horizon = model_config.sample_size  # Use sample_size instead of pred_horizon
            obs_cond = obs_cond.unsqueeze(-1).expand(-1, -1, pred_horizon)  # [batch, proj_dim, pred_horizon]
            print(f"Expanded conditioning shape: {obs_cond.shape}")
            
            # 4. Create dummy noisy actions on the same device
            noisy_actions = torch.randn(batch_size, 2, pred_horizon, device=device)  # [batch, action_dim, pred_horizon]
            model_input = torch.cat([noisy_actions, obs_cond], dim=1)  # [batch, total_in_channels, pred_horizon]
            print(f"Model input shape: {model_input.shape}")
            
            # 5. Run model
            timesteps = torch.zeros(batch_size, dtype=torch.long, device=device)
            output = model(model_input, timesteps).sample
            print(f"Model output shape: {output.shape}")
            
        print("Inference test successful")
        return True
        
    except Exception as e:
        print(f"Error in inference: {e}")
        import traceback
        traceback.print_exc()
        return False

def main():
    print("Starting training tests...")
    
    # test setup
    data_config, model_config = test_training_setup()
    
    # test training
    results = test_mini_training(data_config, model_config)
    
    if results is not None:
<<<<<<< HEAD
        # test inference
        test_model_inference(results)
=======
        # Test inference
        test_model_inference(results, model_config)
>>>>>>> 2cbc3bb9
    
    print("\nAll tests completed!")

if __name__ == "__main__":
    main()

"""
EXAMPLE OUTPUT:

Starting training tests...

Testing training setup...
Configurations created successfully

Testing mini training...
Using device: cuda
Using device: cuda
Sample output device: cuda:0
Epoch 0: 100%|█████████████████████████████████████████████████████████████████████████████████████████████████████████████████████████████████████████████████████████████████████████████████████████████████████| 757/757 [00:41<00:00, 18.11it/s, loss=0.606]

Epoch 0 average loss: 0.617402
Epoch 1: 100%|█████████████████████████████████████████████████████████████████████████████████████████████████████████████████████████████████████████████████████████████████████████████████████████████████████| 757/757 [00:42<00:00, 18.01it/s, loss=0.551]

Epoch 1 average loss: 0.575397
Mini training completed successfully
All model components returned correctly
Checkpoints saved successfully

Testing model inference...
Models are on device: cuda:0
Observation embedding shape: torch.Size([1, 512])
Observation projection shape: torch.Size([1, 32])
Expanded conditioning shape: torch.Size([1, 32, 16])
Model input shape: torch.Size([1, 34, 16])
Model output shape: torch.Size([1, 2, 16])
Inference test successful

All tests completed!
"""<|MERGE_RESOLUTION|>--- conflicted
+++ resolved
@@ -36,9 +36,6 @@
     print("\nTesting mini training...")
     
     try:
-<<<<<<< HEAD
-        # run training for 2 epochs with small batch
-=======
         # Set device explicitly with fallback
         device = torch.device("cuda" if torch.cuda.is_available() else "cpu")
         print(f"Using device: {device}")
@@ -53,7 +50,6 @@
             print(f"Removed existing directory: {save_dir}")
         
         # Run training
->>>>>>> 2cbc3bb9
         results = train_diffusion(
             data_config=data_config,
             model_config=model_config,
@@ -74,13 +70,8 @@
         
         print("All model components returned correctly")
         
-<<<<<<< HEAD
-        # check if checkpoints were saved
+        # Check if checkpoints were saved
         checkpoint_path = os.path.join(current_dir, "test_checkpoints", "diffusion_final.pt")
-=======
-        # Check if checkpoints were saved
-        checkpoint_path = os.path.join(save_dir, "diffusion_final.pt")
->>>>>>> 2cbc3bb9
         assert os.path.exists(checkpoint_path), "Final checkpoint not saved"
         
         print("Checkpoints saved successfully")
@@ -103,15 +94,7 @@
         obs_encoder = results['obs_encoder']
         obs_projection = results['obs_projection']
         
-<<<<<<< HEAD
-        # dummy data
-=======
-        # Determine the device from the model
-        device = next(model.parameters()).device
-        print(f"Models are on device: {device}")
-        
-        # Create dummy data and move it to the same device as the models
->>>>>>> 2cbc3bb9
+        # Create dummy data
         batch_size = 1
         state = torch.randn(batch_size, 2, 5, device=device)  # [batch, obs_horizon, state_dim]
         
@@ -159,49 +142,10 @@
     results = test_mini_training(data_config, model_config)
     
     if results is not None:
-<<<<<<< HEAD
-        # test inference
+        # Test inference
         test_model_inference(results)
-=======
-        # Test inference
-        test_model_inference(results, model_config)
->>>>>>> 2cbc3bb9
     
     print("\nAll tests completed!")
 
 if __name__ == "__main__":
-    main()
-
-"""
-EXAMPLE OUTPUT:
-
-Starting training tests...
-
-Testing training setup...
-Configurations created successfully
-
-Testing mini training...
-Using device: cuda
-Using device: cuda
-Sample output device: cuda:0
-Epoch 0: 100%|█████████████████████████████████████████████████████████████████████████████████████████████████████████████████████████████████████████████████████████████████████████████████████████████████████| 757/757 [00:41<00:00, 18.11it/s, loss=0.606]
-
-Epoch 0 average loss: 0.617402
-Epoch 1: 100%|█████████████████████████████████████████████████████████████████████████████████████████████████████████████████████████████████████████████████████████████████████████████████████████████████████| 757/757 [00:42<00:00, 18.01it/s, loss=0.551]
-
-Epoch 1 average loss: 0.575397
-Mini training completed successfully
-All model components returned correctly
-Checkpoints saved successfully
-
-Testing model inference...
-Models are on device: cuda:0
-Observation embedding shape: torch.Size([1, 512])
-Observation projection shape: torch.Size([1, 32])
-Expanded conditioning shape: torch.Size([1, 32, 16])
-Model input shape: torch.Size([1, 34, 16])
-Model output shape: torch.Size([1, 2, 16])
-Inference test successful
-
-All tests completed!
-"""+    main()