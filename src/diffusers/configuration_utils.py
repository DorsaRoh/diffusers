# coding=utf-8
# Copyright 2022 The HuggingFace Inc. team.
# Copyright (c) 2022, NVIDIA CORPORATION.  All rights reserved.
#
# Licensed under the Apache License, Version 2.0 (the "License");
# you may not use this file except in compliance with the License.
# You may obtain a copy of the License at
#
#     http://www.apache.org/licenses/LICENSE-2.0
#
# Unless required by applicable law or agreed to in writing, software
# distributed under the License is distributed on an "AS IS" BASIS,
# WITHOUT WARRANTIES OR CONDITIONS OF ANY KIND, either express or implied.
# See the License for the specific language governing permissions and
# limitations under the License.
""" ConfigMixinuration base class and utilities."""


import copy
import inspect
import json
import os
import re
from typing import Any, Dict, Tuple, Union

from requests import HTTPError
from huggingface_hub import hf_hub_download


from .utils import (
    HUGGINGFACE_CO_RESOLVE_ENDPOINT,
    DIFFUSERS_CACHE,
    EntryNotFoundError,
    RepositoryNotFoundError,
    RevisionNotFoundError,
    logging,
)


from . import __version__


logger = logging.get_logger(__name__)

_re_configuration_file = re.compile(r"config\.(.*)\.json")


class ConfigMixin:
    r"""
    Base class for all configuration classes. Handles a few parameters common to all models' configurations as well as
    methods for loading/downloading/saving configurations.

    """
    config_name = None

    def register(self, **kwargs):
        if self.config_name is None:
            raise NotImplementedError(f"Make sure that {self.__class__} has defined a class name `config_name`")
        kwargs["_class_name"] = self.__class__.__name__
        kwargs["_diffusers_version"] = __version__

        for key, value in kwargs.items():
            try:
                setattr(self, key, value)
            except AttributeError as err:
                logger.error(f"Can't set {key} with value {value} for {self}")
                raise err

        if not hasattr(self, "_dict_to_save"):
            self._dict_to_save = {}

        self._dict_to_save.update(kwargs)

    def save_config(self, save_directory: Union[str, os.PathLike], push_to_hub: bool = False, **kwargs):
        """
        Save a configuration object to the directory `save_directory`, so that it can be re-loaded using the
        [`~ConfigMixin.from_config`] class method.

        Args:
            save_directory (`str` or `os.PathLike`):
                Directory where the configuration JSON file will be saved (will be created if it does not exist).
            kwargs:
                Additional key word arguments passed along to the [`~utils.PushToHubMixin.push_to_hub`] method.
        """
        if os.path.isfile(save_directory):
            raise AssertionError(f"Provided path ({save_directory}) should be a directory, not a file")

        os.makedirs(save_directory, exist_ok=True)

        # If we save using the predefined names, we can load using `from_config`
        output_config_file = os.path.join(save_directory, self.config_name)

        self.to_json_file(output_config_file)
        logger.info(f"ConfigMixinuration saved in {output_config_file}")
<<<<<<< HEAD

    @classmethod
    def from_config(cls, pretrained_model_name_or_path: Union[str, os.PathLike], return_unused_kwargs=False, **kwargs):
        config_dict = cls.get_config_dict(
            pretrained_model_name_or_path=pretrained_model_name_or_path, **kwargs
        )

        init_dict, unused_kwargs = cls.extract_init_dict(config_dict, **kwargs)

        model = cls(**init_dict)

        if return_unused_kwargs:
            return model, unused_kwargs
        else:
            return model
=======
>>>>>>> 02cdd683

    @classmethod
    def get_config_dict(
        cls, pretrained_model_name_or_path: Union[str, os.PathLike], **kwargs
    ) -> Tuple[Dict[str, Any], Dict[str, Any]]:
        cache_dir = kwargs.pop("cache_dir", DIFFUSERS_CACHE)
        force_download = kwargs.pop("force_download", False)
        resume_download = kwargs.pop("resume_download", False)
        proxies = kwargs.pop("proxies", None)
        use_auth_token = kwargs.pop("use_auth_token", None)
        local_files_only = kwargs.pop("local_files_only", False)
        revision = kwargs.pop("revision", None)

        user_agent = {"file_type": "config"}

        pretrained_model_name_or_path = str(pretrained_model_name_or_path)

        if cls.config_name is None:
            raise ValueError(
                "`self.config_name` is not defined. Note that one should not load a config from "
                "`ConfigMixin`. Please make sure to define `config_name` in a class inheriting from `ConfigMixin`"
            )

        if os.path.isfile(pretrained_model_name_or_path):
            config_file = pretrained_model_name_or_path
        elif os.path.isdir(pretrained_model_name_or_path):
            if os.path.isfile(os.path.join(pretrained_model_name_or_path, cls.config_name)):
                # Load from a PyTorch checkpoint
                config_file = os.path.join(pretrained_model_name_or_path, cls.config_name)
            else:
                raise EnvironmentError(
                    f"Error no file named {cls.config_name} found in directory {pretrained_model_name_or_path}."
                )
        else:
            try:
                # Load from URL or cache if already cached
                config_file = hf_hub_download(
                    pretrained_model_name_or_path,
                    filename=cls.config_name,
                    cache_dir=cache_dir,
                    force_download=force_download,
                    proxies=proxies,
                    resume_download=resume_download,
                    local_files_only=local_files_only,
                    use_auth_token=use_auth_token,
                    user_agent=user_agent,
                )

            except RepositoryNotFoundError:
                raise EnvironmentError(
                    f"{pretrained_model_name_or_path} is not a local folder and is not a valid model identifier listed on "
                    "'https://huggingface.co/models'\nIf this is a private repository, make sure to pass a token having "
                    "permission to this repo with `use_auth_token` or log in with `huggingface-cli login` and pass "
                    "`use_auth_token=True`."
                )
            except RevisionNotFoundError:
                raise EnvironmentError(
                    f"{revision} is not a valid git identifier (branch name, tag name or commit id) that exists for this "
                    f"model name. Check the model page at 'https://huggingface.co/{pretrained_model_name_or_path}' for "
                    "available revisions."
                )
            except EntryNotFoundError:
                raise EnvironmentError(
                    f"{pretrained_model_name_or_path} does not appear to have a file named {cls.config_name}."
                )
            except HTTPError as err:
                raise EnvironmentError(
                    f"There was a specific connection error when trying to load {pretrained_model_name_or_path}:\n{err}"
                )
            except ValueError:
                raise EnvironmentError(
                    f"We couldn't connect to '{HUGGINGFACE_CO_RESOLVE_ENDPOINT}' to load this model, couldn't find it in"
                    f" the cached files and it looks like {pretrained_model_name_or_path} is not the path to a directory"
                    f" containing a {cls.config_name} file.\nCheckout your internet connection or see how to run the"
                    " library in offline mode at 'https://huggingface.co/docs/diffusers/installation#offline-mode'."
                )
            except EnvironmentError:
                raise EnvironmentError(
                    f"Can't load config for '{pretrained_model_name_or_path}'. If you were trying to load it from "
                    "'https://huggingface.co/models', make sure you don't have a local directory with the same name. "
                    f"Otherwise, make sure '{pretrained_model_name_or_path}' is the correct path to a directory "
                    f"containing a {cls.config_name} file"
                )

        try:
            # Load config dict
            config_dict = cls._dict_from_json_file(config_file)
        except (json.JSONDecodeError, UnicodeDecodeError):
            raise EnvironmentError(
                f"It looks like the config file at '{config_file}' is not a valid JSON file."
            )

<<<<<<< HEAD
=======
        if resolved_config_file == config_file:
            logger.info(f"loading configuration file {config_file}")
        else:
            logger.info(f"loading configuration file {config_file} from cache at {resolved_config_file}")

>>>>>>> 02cdd683
        return config_dict

    @classmethod
    def extract_init_dict(cls, config_dict, **kwargs):
        expected_keys = set(dict(inspect.signature(cls.__init__).parameters).keys())
        expected_keys.remove("self")
        init_dict = {}
        for key in expected_keys:
            if key in kwargs:
                # overwrite key
                init_dict[key] = kwargs.pop(key)
            elif key in config_dict:
                # use value from config dict
                init_dict[key] = config_dict.pop(key)

        unused_kwargs = config_dict.update(kwargs)
<<<<<<< HEAD
=======

>>>>>>> 02cdd683
        passed_keys = set(init_dict.keys())
        if len(expected_keys - passed_keys) > 0:
            logger.warn(
                f"{expected_keys - passed_keys} was not found in config. Values will be initialized to default values."
            )

        return init_dict, unused_kwargs

    @classmethod
<<<<<<< HEAD
=======
    def from_config(cls, pretrained_model_name_or_path: Union[str, os.PathLike], return_unused_kwargs=False, **kwargs):
        config_dict = cls.get_config_dict(pretrained_model_name_or_path=pretrained_model_name_or_path, **kwargs)

        init_dict, unused_kwargs = cls.extract_init_dict(config_dict, **kwargs)

        model = cls(**init_dict)

        if return_unused_kwargs:
            return model, unused_kwargs
        else:
            return model

    @classmethod
>>>>>>> 02cdd683
    def _dict_from_json_file(cls, json_file: Union[str, os.PathLike]):
        with open(json_file, "r", encoding="utf-8") as reader:
            text = reader.read()
        return json.loads(text)

    def __eq__(self, other):
        return self.__dict__ == other.__dict__

    def __repr__(self):
        return f"{self.__class__.__name__} {self.to_json_string()}"

    @property
    def config(self) -> Dict[str, Any]:
        output = copy.deepcopy(self._dict_to_save)
        return output

    def to_json_string(self) -> str:
        """
        Serializes this instance to a JSON string.

        Returns:
            `str`: String containing all the attributes that make up this configuration instance in JSON format.
        """
        config_dict = self._dict_to_save
        return json.dumps(config_dict, indent=2, sort_keys=True) + "\n"

    def to_json_file(self, json_file_path: Union[str, os.PathLike]):
        """
        Save this instance to a JSON file.

        Args:
            json_file_path (`str` or `os.PathLike`):
                Path to the JSON file in which this configuration instance's parameters will be saved.
        """
        with open(json_file_path, "w", encoding="utf-8") as writer:
            writer.write(self.to_json_string())<|MERGE_RESOLUTION|>--- conflicted
+++ resolved
@@ -92,7 +92,6 @@
 
         self.to_json_file(output_config_file)
         logger.info(f"ConfigMixinuration saved in {output_config_file}")
-<<<<<<< HEAD
 
     @classmethod
     def from_config(cls, pretrained_model_name_or_path: Union[str, os.PathLike], return_unused_kwargs=False, **kwargs):
@@ -108,8 +107,6 @@
             return model, unused_kwargs
         else:
             return model
-=======
->>>>>>> 02cdd683
 
     @classmethod
     def get_config_dict(
@@ -202,14 +199,6 @@
                 f"It looks like the config file at '{config_file}' is not a valid JSON file."
             )
 
-<<<<<<< HEAD
-=======
-        if resolved_config_file == config_file:
-            logger.info(f"loading configuration file {config_file}")
-        else:
-            logger.info(f"loading configuration file {config_file} from cache at {resolved_config_file}")
-
->>>>>>> 02cdd683
         return config_dict
 
     @classmethod
@@ -226,10 +215,7 @@
                 init_dict[key] = config_dict.pop(key)
 
         unused_kwargs = config_dict.update(kwargs)
-<<<<<<< HEAD
-=======
-
->>>>>>> 02cdd683
+
         passed_keys = set(init_dict.keys())
         if len(expected_keys - passed_keys) > 0:
             logger.warn(
@@ -239,22 +225,6 @@
         return init_dict, unused_kwargs
 
     @classmethod
-<<<<<<< HEAD
-=======
-    def from_config(cls, pretrained_model_name_or_path: Union[str, os.PathLike], return_unused_kwargs=False, **kwargs):
-        config_dict = cls.get_config_dict(pretrained_model_name_or_path=pretrained_model_name_or_path, **kwargs)
-
-        init_dict, unused_kwargs = cls.extract_init_dict(config_dict, **kwargs)
-
-        model = cls(**init_dict)
-
-        if return_unused_kwargs:
-            return model, unused_kwargs
-        else:
-            return model
-
-    @classmethod
->>>>>>> 02cdd683
     def _dict_from_json_file(cls, json_file: Union[str, os.PathLike]):
         with open(json_file, "r", encoding="utf-8") as reader:
             text = reader.read()
